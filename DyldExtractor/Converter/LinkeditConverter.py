import struct
import typing
import logging

from DyldExtractor import MachO
from DyldExtractor import Dyld
from DyldExtractor import Structure

class LinkeditConverter(object):
	"""Rebuilds the linkedit.

	The all the linkedit segments in the dyld are combined
	into one big linkedit segment that is shared by all
	images. This class rebuilds the linkedit segment,
	decaching only the necessary data.
	"""

	exports: typing.List[MachO.TrieEntry]
	localSymEntry: Dyld.dyld_cache_local_symbols_entry

	def __init__(self, machoFile: MachO.MachoFile, dyldFile: Dyld.DyldFile) -> None:
		self.machoFile = machoFile
		self.dyldFile = dyldFile
		pass
	
	def convert(self) -> None:
		self.readExports()
		self.getLocalSymEntry()

		self.buildSymbolTable()
		self.pointerAlignData()
		pass

	def readExports(self) -> None:
		"""
		Gets export symbols
		"""

		self.exports = []

		# try to get exports by LC_DYLD_INFO
		dyldInfo = self.machoFile.getLoadCommand((MachO.LoadCommands.LC_DYLD_INFO, MachO.LoadCommands.LC_DYLD_INFO_ONLY))
		if dyldInfo:
			self.exports = MachO.TrieParser(dyldInfo.exportData).parse()
		else:
			# try to get exports by LC_DYLD_EXPORTS_TRIE
			exportsTrie = self.machoFile.getLoadCommand(MachO.LoadCommands.LC_DYLD_EXPORTS_TRIE)
			if exportsTrie:
				self.exports = MachO.TrieParser(exportsTrie.linkeditData).parse()
			else:
				logging.warning("Unable to get export data.")

		# remove any non ReExport symbols
		reExportDeps = []
		deps = self.machoFile.getLoadCommand(
			(
				MachO.LoadCommands.LC_LOAD_DYLIB,
				MachO.LoadCommands.LC_LOAD_WEAK_DYLIB,
				MachO.LoadCommands.LC_REEXPORT_DYLIB,
				MachO.LoadCommands.LC_LOAD_UPWARD_DYLIB
			),
			multiple=True
		)
		if deps:
			depIndex = 0
			for dep in deps:
				depIndex += 1
				if dep.cmd == MachO.LoadCommands.LC_REEXPORT_DYLIB:
					reExportDeps.append(depIndex)

		def isReExport(entry: MachO.TrieEntry) -> bool:
			if (entry.flags & MachO.Export.EXPORT_SYMBOL_FLAGS_KIND_MASK) != MachO.Export.EXPORT_SYMBOL_FLAGS_KIND_REGULAR:
				return True
			if (entry.flags & MachO.Export.EXPORT_SYMBOL_FLAGS_REEXPORT) == 0:
				return True
			if entry.other in reExportDeps:
				return True
			return False
		
		self.exports = [export for export in self.exports if isReExport(export)]
		pass

	def getLocalSymEntry(self) -> None:
		"""
		Gets the local symbol entry from the
		Dyld header.
		"""

		textSeg = self.machoFile.getSegment(b"__TEXT\x00")
		for entry in self.dyldFile.localSymbolInfo.entries:

			if entry.dylibOffset == textSeg.fileoff:
				self.localSymEntry = entry
				break
		pass

	def calculateEntryCount(self) -> int:
		"""
		Calculates and returns the number of
		entries in the new symbol table.
		"""
		
		symtabCommand: MachO.symtab_command = self.machoFile.getLoadCommand(MachO.LoadCommands.LC_SYMTAB)

		# count local symbols
		entryCount = self.localSymEntry.nlistCount
		
		# count other symbols
		for i in range(0, len(symtabCommand.symbolData), 16):
			nType = struct.unpack_from("<B", symtabCommand.symbolData, i + 4)[0]
			
			# skip any locals in cache
			if (nType & (MachO.NList.N_TYPE | MachO.NList.N_EXT)) == MachO.NList.N_SECT:
				continue
			entryCount += 1

		# add indirect symbols
		dysymtabCommand: MachO.dysymtab_command = self.machoFile.getLoadCommand(MachO.LoadCommands.LC_DYSYMTAB)
		entryCount += dysymtabCommand.nindirectsyms

		# add room for N_INDR symbols for re-exported symbols
		entryCount += len(self.exports)
		return entryCount

	def buildSymbolTable(self) -> None:
		"""
		Rebuilds the symbol table.
		"""
		
		newStrData = b"\x00"
		newSymTab = b""

		symtabCommand: MachO.symtab_command = self.machoFile.getLoadCommand(MachO.LoadCommands.LC_SYMTAB)

		# copy original symbols
		for i in range(0, len(symtabCommand.symbolData), MachO.nlist_64.SIZE):
			symEntry: MachO.nlist_64 = MachO.nlist_64.parseBytes(symtabCommand.symbolData, i)

			# skip local symbols for now
			if (symEntry.n_type & (MachO.NList.N_TYPE | MachO.NList.N_EXT)) == MachO.NList.N_SECT:
				continue

			# get the symbol
			symEnd = symtabCommand.stringData.index(b"\x00", symEntry.n_strx) + 1
			symbol = symtabCommand.stringData[symEntry.n_strx:symEnd]

			# adjust the entry and add it to the new tables
			symEntry.n_strx = len(newStrData)
			newSymTab += symEntry.asBytes()
			newStrData += symbol
		
		# add N_INDR symbols
		for export in self.exports:
			symEntry = MachO.nlist_64()

			symEntry.n_strx = len(newStrData)
			symEntry.n_type = MachO.NList.N_INDR | MachO.NList.N_EXT
			symEntry.n_sect = 0
			symEntry.n_desc = 0
			
			newStrData += export.name

			importName = export.importName if export.importName else export.name
			symEntry.n_value = len(newStrData)

			newStrData += importName
			newSymTab += symEntry.asBytes()
		
		# add the local symbols
		# but first update the load commands
		dysymtabCommand: MachO.dysymtab_command = self.machoFile.getLoadCommand(MachO.LoadCommands.LC_DYSYMTAB)
		dysymtabCommand.ilocalsym = int(len(newSymTab) / MachO.nlist_64.SIZE)
		dysymtabCommand.nlocalsym = self.localSymEntry.nlistCount

		# add the indirect symbols
		indirectSymbolLocalCount = 0
		indirectsymsData = bytearray(dysymtabCommand.indirectsymsData)
		for i in range(0, len(indirectsymsData), 4):
			entryIndex = struct.unpack_from("<I", indirectsymsData, i)[0]
			if entryIndex == 0x80000000:
				indirectSymbolLocalCount += 1
				continue

			entryOff = entryIndex * MachO.nlist_64.SIZE
			entry = MachO.nlist_64.parseBytes(symtabCommand.symbolData, entryOff)

			# get the symbol
			symEnd = symtabCommand.stringData.index(b"\x00", entry.n_strx) + 1
			sym = symtabCommand.stringData[entry.n_strx:symEnd]

			# add the entry
			newEntryIndex = int(len(newSymTab) / MachO.nlist_64.SIZE)
			struct.pack_into("<I", indirectsymsData, i, newEntryIndex)

			entry.n_strx = len(newStrData)
			newSymTab += entry.asBytes()

			# add the symbol
			newStrData += sym
			
		dysymtabCommand.indirectsymsData = bytes(indirectsymsData)

		# copy local symbols
		for i in range(0, self.localSymEntry.nlistCount):
			symOff = (i + self.localSymEntry.nlistStartIndex) * MachO.nlist_64.SIZE
			symEntry = MachO.nlist_64.parseBytes(self.dyldFile.localSymbolInfo.nlistData, symOff)

			localSymEnd = self.dyldFile.localSymbolInfo.stringData.index(b"\x00", symEntry.n_strx) + 1
			localSym = self.dyldFile.localSymbolInfo.stringData[symEntry.n_strx:localSymEnd]

			symEntry.n_strx = len(newStrData)
			newSymTab += symEntry.asBytes()
			newStrData += localSym

		if (self.calculateEntryCount() - indirectSymbolLocalCount) != (len(newSymTab) / MachO.nlist_64.SIZE):
			raise Exception("symbol count miscalculation")

		# set the new data
		symtabCommand.symbolData = newSymTab
		symtabCommand.nsyms = int(len(newSymTab) / MachO.nlist_64.SIZE)
		symtabCommand.stringData = newStrData
		symtabCommand.strsize = len(newStrData)
		pass
	
	def pointerAlignData(self) -> None:
		"""
		Rounds up the size of various sections to the next pointer.
		Assume that the pointer size is 64 bits.
		"""

		funcStarts = self.machoFile.getLoadCommand(MachO.LoadCommands.LC_FUNCTION_STARTS)
		while (len(funcStarts.linkeditData) % 8) != 0:
			funcStarts.linkeditData += b"\x00"
		funcStarts.datasize = len(funcStarts.linkeditData)

		symtab = self.machoFile.getLoadCommand(MachO.LoadCommands.LC_SYMTAB)
		while (len(symtab.stringData) % 8) != 0:
			symtab.stringData += b"\x00"
		symtab.strsize = len(symtab.stringData)
		pass


class MappingInfo(object):

	def __init__(self, mappingInfo, slideInfo) -> None:
		"""
			A storage class for mappings, slide info, and version data
		"""
		super().__init__()

		self.mapping = mappingInfo
		self.slideInfo = slideInfo
		
	def containsAddr(self, addr: int) -> bool:
		"""Check if the address is contained in the mapping info."""

		mappingHighAddr = self.mapping.address + self.mapping.size
		if (addr >= self.mapping.address) and (addr < mappingHighAddr):
			return True
		else:
			return False


class RebaseConverter(object):
	
	"""
		Processes the compressed slide info from the dyld cache and
		creates new rebase info.
	"""

	def __init__(self, machoFile: MachO.MachoFile, dyldFile: Dyld.DyldFile) -> None:
		self.machoFile = machoFile
		self.dyldFile = dyldFile

	def convert(self) -> None:
		"""
			Starts the conversion.
		"""

		# get a list of all the slide info and mappings
		mappingInfoList = []
		if self.dyldFile.header.slideInfoOffset:
			# assume that only the second mapping has slide info
			mappingInfoList.append(MappingInfo(self.dyldFile.mappings[0], None))

			slideInfo = self.getSlideInfo(self.dyldFile.header.slideInfoOffset)
			mapping = self.dyldFile.mappings[1]
			mappingInfoList.append(MappingInfo(mapping, slideInfo))

			# add the rest of the mappings
			[mappingInfoList.append(MappingInfo(mapping, None)) for mapping in self.dyldFile.mappings[2:]]

		
<<<<<<< HEAD
		# check version
		self.slideInfo = Dyld.dyld_cache_slide_info2.parse(self.dyldFile.file, slideInfoOffset)
		if self.slideInfo.version == 2:
			pass
		elif self.slideInfo.version == 3:
			self.slideInfo = Dyld.dyld_cache_slide_info3.parse(self.dyldFile.file, slideInfoOffset)
			logging.error("Slide info version 3 is not supported")
			return
		else:
=======
		# see if it uses mappingWithSideOffset
		if self.dyldFile.header.containsField("mappingWithSlideOffset"):
			for i in range(0, self.dyldFile.header.mappingWithSlideCount):
				offset = self.dyldFile.header.mappingWithSlideOffset + (i*Dyld.dyld_cache_mapping_and_slide_info.SIZE)
				mapping = Dyld.dyld_cache_mapping_and_slide_info.parse(self.dyldFile.file, offset)
				
				slideInfo = None
				if mapping.slideInfoFileSize:
					slideInfo = self.getSlideInfo(mapping.slideInfoFileOffset)
				
				mappingInfoList.append(MappingInfo(mapping, slideInfo))

		if len(mappingInfoList) == 0:
>>>>>>> 46b7aec6
			logging.error("Unable to get slide info")
			return

		# Rebase all the segments
		segments = self.machoFile.getLoadCommand(MachO.LoadCommands.LC_SEGMENT_64, multiple=True)
		for seg in segments:
			mappingInfo = next((info for info in mappingInfoList if info.containsAddr(seg.vmaddr)), None)
			
			if not mappingInfo:
				logging.warning(f"Unable to get mapping info for segment: {seg.segname}")
				continue

			if not mappingInfo.slideInfo:
				# There is no slide info for this mapping
				continue

			if mappingInfo.slideInfo.version == 2:
				self.rebaseSegmentV2(seg, mappingInfo)
			elif mappingInfo.slideInfo.version == 3:
				self.rebaseSegmentV3(seg, mappingInfo)
				pass
		

		pass

	def getSlideInfo(self, slideInfoOffset: int) -> Structure:
		self.dyldFile.file.seek(slideInfoOffset)
		slideInfoVersion = struct.unpack("<I", self.dyldFile.file.read(4))[0]

		if slideInfoVersion == 2:
			return Dyld.dyld_cache_slide_info2.parse(self.dyldFile.file, slideInfoOffset)
		elif slideInfoVersion == 3:
			return Dyld.dyld_cache_slide_info3.parse(self.dyldFile.file, slideInfoOffset)
		else:
			raise Exception(f"Unknown slide info version: {slideInfoVersion}")
		pass

	def rebaseSegmentV2(self, segment: MachO.segment_command_64, mappingInfo: MappingInfo) -> None:
		"""
			Processes the slide info (V2) for one segment.
		"""
		
		if not segment:
			return
		
		dataStart = mappingInfo.mapping.address

		# get the page index which contains the start and end of the segment.
		pageSize = mappingInfo.slideInfo.page_size
		startPageAddr = segment.vmaddr - dataStart
		startPage = int(startPageAddr / pageSize)
		
		endPageAddr = (((segment.vmaddr + segment.vmsize) - dataStart) + pageSize) & ~pageSize
		endPage = int(endPageAddr / pageSize)

		# process each page
		pageStarts = struct.iter_unpack("<H", mappingInfo.slideInfo.pageStartsData)
		pageStarts = [page[0] for page in pageStarts]
		for i in range(startPage, endPage):
			page = pageStarts[i]

			if page == Dyld.Slide.DYLD_CACHE_SLIDE_PAGE_ATTR_NO_REBASE:
				pass
			elif page & Dyld.Slide.DYLD_CACHE_SLIDE_PAGE_ATTR_EXTRA:
				raise Exception("Can't handle page extras")
			elif (page & Dyld.Slide.DYLD_CACHE_SLIDE_PAGE_ATTR_EXTRA) == 0:
				pageOffset = (i * pageSize) + mappingInfo.mapping.fileOffset
				self.rebasePageV2(pageOffset, page * 4, segment, mappingInfo.slideInfo)
			else:
				raise Exception("Unknown page type")
		pass

	def rebaseSegmentV3(self, segment: MachO.segment_command_64, mappingInfo: MappingInfo) -> None:
		"""
			Processes the slide info (V3) for one segment.
		"""

		if not segment:
			return
		
		dataStart = mappingInfo.mapping.address

		# get the page index which contains the start and end of the segment.
		pageSize = mappingInfo.slideInfo.page_size
		startPageAddr = segment.vmaddr - dataStart
		startPage = int(startPageAddr / pageSize)
		
		endPageAddr = (((segment.vmaddr + segment.vmsize) - dataStart) + pageSize) & ~pageSize
		endPage = int(endPageAddr / pageSize)

		# process each page
		pageStarts = struct.iter_unpack("<H", mappingInfo.slideInfo.pageStartsData)
		pageStarts = [page[0] for page in pageStarts]
		for i in range(startPage, endPage):
			page = pageStarts[i]
			
			if page == Dyld.Slide.DYLD_CACHE_SLIDE_V3_PAGE_ATTR_NO_REBASE:
				pass
			else:
				pageOffset = (i * pageSize) + mappingInfo.mapping.fileOffset
				self.rebasePageV3(pageOffset, page, segment, mappingInfo.slideInfo)
				pass
		pass

	def rebasePageV2(self, pageOffset: int, firstRebaseOffset: int, segment: MachO.segment_command_64, slideInfo: Dyld.dyld_cache_slide_info2) -> None:
		"""
			processes the rebase infomation (V2) in a page

			### parameters
			pageOffset: int
				
				The file offset of the page.

			firstRebaseOffset: int

				The offset from the start of the page to the first
				rebase location.
			
			segment: segment_command_64

				The segment to rebase.
			
		"""

		deltaMask = slideInfo.delta_mask
		valueMask = ~deltaMask
		valueAdd = slideInfo.value_add

		# basically __builtin_ctzll(deltaMask) - 2;
		deltaShift = "{0:b}".format(deltaMask)
		deltaShift = len(deltaShift) - len(deltaShift.rstrip("0"))
		deltaShift = deltaShift - 2

		delta = 1

		rebaseOffset = firstRebaseOffset
		while delta != 0:
			realLoc = pageOffset + rebaseOffset

			self.dyldFile.file.seek(realLoc)

			rawValueBytes = self.dyldFile.file.read(8)
			rawValue = struct.unpack("<Q", rawValueBytes)[0]

			delta = (rawValue & deltaMask) >> deltaShift
			value = rawValue & valueMask
			if value:
				value += valueAdd

			# if the location is within the segment, adjust the data
			if realLoc >= segment.fileoff and realLoc < (segment.fileoff + segment.filesize):
				self.slideLocation(realLoc, value, segment)
			
			rebaseOffset += delta
	
	def rebasePageV3(self, pageOffset: int, delta: int, segment: MachO.segment_command_64, slideInfo: Dyld.dyld_cache_slide_info3) -> None:
		"""Process rebase info (V3) for a page.

		args:
			pageOffset: the file offset to the target page.
			delta: the offset to the first rebase location in the page.
			segment: the segment to rebase.
		"""

		loc = pageOffset
		while True:
			loc += delta
			locInfo = Dyld.dyld_cache_slide_pointer3.parse(self.dyldFile.file, loc)

			delta = locInfo.plain.offsetToNextPointer

			# check if the segment contains the address
			if not (loc >= segment.fileoff and loc < (segment.fileoff + segment.filesize)):
				if delta == 0:
					break

				continue

			# calculate the new value
			newValue = None
			if locInfo.auth.authenticated:
				newValue = locInfo.auth.offsetFromSharedCacheBase + slideInfo.auth_value_add
			else:
				value51 = locInfo.plain.pointerValue
				top8Bits = value51 & 0x0007F80000000000
				bottom43Bits = value51 & 0x000007FFFFFFFFFF
				newValue = ( top8Bits << 13 ) | bottom43Bits

			self.slideLocation(loc, newValue, segment)
			
			if delta == 0:
				break
		pass

	def slideLocation(self, fileOffset: int, value: int, segment: MachO.segment_command_64) -> None:
		"""
			Sets the value at the file offset.
		"""

		# find the section with the fileOffset
		containingSect = None
		for section in segment.sections:
			if fileOffset >= section.offset and fileOffset < (section.offset + section.size):
				containingSect = section
				break
		
		if not containingSect:
			raise Exception("Unable to find section")

		# write it
		sectionOff = fileOffset - containingSect.offset

		sectionData = containingSect.sectionData[0:sectionOff]
		sectionData += struct.pack("<Q", value)
		sectionData += containingSect.sectionData[sectionOff+8:]
		containingSect.sectionData = sectionData<|MERGE_RESOLUTION|>--- conflicted
+++ resolved
@@ -291,17 +291,6 @@
 			[mappingInfoList.append(MappingInfo(mapping, None)) for mapping in self.dyldFile.mappings[2:]]
 
 		
-<<<<<<< HEAD
-		# check version
-		self.slideInfo = Dyld.dyld_cache_slide_info2.parse(self.dyldFile.file, slideInfoOffset)
-		if self.slideInfo.version == 2:
-			pass
-		elif self.slideInfo.version == 3:
-			self.slideInfo = Dyld.dyld_cache_slide_info3.parse(self.dyldFile.file, slideInfoOffset)
-			logging.error("Slide info version 3 is not supported")
-			return
-		else:
-=======
 		# see if it uses mappingWithSideOffset
 		if self.dyldFile.header.containsField("mappingWithSlideOffset"):
 			for i in range(0, self.dyldFile.header.mappingWithSlideCount):
@@ -315,7 +304,6 @@
 				mappingInfoList.append(MappingInfo(mapping, slideInfo))
 
 		if len(mappingInfoList) == 0:
->>>>>>> 46b7aec6
 			logging.error("Unable to get slide info")
 			return
 
@@ -337,8 +325,6 @@
 			elif mappingInfo.slideInfo.version == 3:
 				self.rebaseSegmentV3(seg, mappingInfo)
 				pass
-		
-
 		pass
 
 	def getSlideInfo(self, slideInfoOffset: int) -> Structure:
